# from mcmc import *
<<<<<<< HEAD
from model import *
from generic_mbg import invlogit, FieldStepper
 
# Stuff mandated by the new map_utils standard
 
 
diag_safe = True
=======
from generic_mbg import invlogit, FieldStepper
import pymc as pm
from cut_geographic import cut_geographic, hemisphere
import ibdw
import os
root = os.path.split(ibdw.__file__)[0]
pm.gp.cov_funs.cov_utils.mod_search_path.append(root)

import cg
from cg import *

cut_matern = pm.gp.cov_utils.covariance_wrapper('matern', 'pymc.gp.cov_funs.isotropic_cov_funs', {'diff_degree': 'The degree of differentiability of realizations.'}, 'cut_geographic', 'cg')
cut_gaussian = pm.gp.cov_utils.covariance_wrapper('gaussian', 'pymc.gp.cov_funs.isotropic_cov_funs', {}, 'cut_geographic', 'cg')


from model import *

# Stuff mandated by the new map_utils standard
diag_safe = False
>>>>>>> f9182b66
f_name = 'eps_p_f'
x_name = 'data_mesh'
f_has_nugget = True
nugget_name = 'V'
metadata_keys = ['fi','ti','ui']
postproc = invlogit
step_method_orders = {'f':(FieldStepper, )}
non_cov_columns = {'lo_age': 'int', 'up_age': 'int', 'pos': 'float', 'neg': 'float'}<|MERGE_RESOLUTION|>--- conflicted
+++ resolved
@@ -1,13 +1,4 @@
 # from mcmc import *
-<<<<<<< HEAD
-from model import *
-from generic_mbg import invlogit, FieldStepper
- 
-# Stuff mandated by the new map_utils standard
- 
- 
-diag_safe = True
-=======
 from generic_mbg import invlogit, FieldStepper
 import pymc as pm
 from cut_geographic import cut_geographic, hemisphere
@@ -20,14 +11,11 @@
 from cg import *
 
 cut_matern = pm.gp.cov_utils.covariance_wrapper('matern', 'pymc.gp.cov_funs.isotropic_cov_funs', {'diff_degree': 'The degree of differentiability of realizations.'}, 'cut_geographic', 'cg')
-cut_gaussian = pm.gp.cov_utils.covariance_wrapper('gaussian', 'pymc.gp.cov_funs.isotropic_cov_funs', {}, 'cut_geographic', 'cg')
 
 
 from model import *
 
-# Stuff mandated by the new map_utils standard
-diag_safe = False
->>>>>>> f9182b66
+diag_safe = True
 f_name = 'eps_p_f'
 x_name = 'data_mesh'
 f_has_nugget = True
