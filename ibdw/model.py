# Author: Anand Patil
# Date: 6 Feb 2009
# License: Creative Commons BY-NC-SA
####################################


import numpy as np
import pymc as pm
import gc
from map_utils import *
from generic_mbg import *
import generic_mbg
<<<<<<< HEAD

__all__ = ['make_model']
=======
from ibdw import cut_matern, cut_gaussian

__all__ = ['make_model','nested_covariance_fn']

# The parameterization of the cut between western and eastern hemispheres.
#
# t = np.linspace(0,1,501)
# 
# def latfun(t):
#     if t<.5:
#         return (t*4-1)*np.pi
#     else:
#         return ((1-t)*4-1)*np.pi
#         
# def lonfun(t):
#     if t<.25:
#         return -28*np.pi/180.
#     elif t < .5:
#         return -28*np.pi/180. + (t-.25)*3.5
#     else:
#         return -169*np.pi/180.
#     
# lat = np.array([latfun(tau)*180./np.pi for tau in t])    
# lon = np.array([lonfun(tau)*180./np.pi for tau in t])

def nested_covariance_fn(x,y, amp, amp_short_frac, scale_short, scale_long, diff_degree, symm=False):
    """
    A nested covariance funcion with a smooth, anisotropic long-scale part
    and a rough, isotropic short-scale part.
    """
    amp_short = amp*np.sqrt(amp_short_frac)
    amp_long = amp*np.sqrt(1-amp_short_frac)
    out = cut_matern(x,y,amp=amp_short,scale=scale_short,symm=symm,diff_degree=diff_degree)
    long_part = cut_gaussian(x,y,amp=amp_long,scale=scale_long,symm=symm)
    out += long_part
    return out

def mean_fn(x,m):
    return np.zeros(x.shape[:-1])+m
>>>>>>> f9182b66

def ibd_covariance_submodel():
    """
    A small function that creates the mean and covariance object
    of the random field.
    """
    
    # The fraction of the partial sill going to 'short' variation.
    amp_short_frac = pm.Uniform('amp_short_frac',0,1)
    
    # The partial sill.
    amp = pm.Exponential('amp', .1, value=1.)
    
    # The range parameters. Units are RADIANS. 
    # 1 radian = the radius of the earth, about 6378.1 km
<<<<<<< HEAD
    # scale = pm.Exponential('scale', 1./.08, value=.08)
    
    scale_shift = pm.Exponential('scale_shift', .1, value=.08)
    scale = pm.Lambda('scale',lambda s=scale_shift: s+.01)
    scale_in_km = scale*6378.1
=======
    scale_short = pm.Exponential('scale_short', .1, value=.08)
    scale_long = pm.Exponential('scale_long', .1, value=1.)
    
    @pm.potential
    def scale_watcher(short=scale_short,long=scale_long):
        """A constraint: the 'long' scale must be bigger than the 'short' scale."""
        if long>short:
            return 0
        else:
            return -np.Inf
    
    # scale_shift = pm.Exponential('scale_shift', .1, value=.08)
    # scale = pm.Lambda('scale',lambda s=scale_shift: s+.01)
    scale_short_in_km = scale_short*6378.1
    scale_long_in_km = scale_long*6378.1
>>>>>>> f9182b66
    
    # This parameter controls the degree of differentiability of the field.
    diff_degree = pm.Uniform('diff_degree', .01, 1.5)
    
    # The nugget variance.
    V = pm.Exponential('V', .1, value=1.)
    
    # Create the covariance & its evaluation at the data locations.
    @pm.deterministic(trace=True)
    def C(amp=amp, amp_short_frac=amp_short_frac, scale_short=scale_short, scale_long=scale_long, diff_degree=diff_degree):
        """A covariance function created from the current parameter values."""
        return pm.gp.FullRankCovariance(nested_covariance_fn, amp=amp, amp_short_frac=amp_short_frac, scale_short=scale_short, 
                    scale_long=scale_long, diff_degree=diff_degree)
    
    return locals()
    
    
def make_model(lon,lat,covariate_values,pos,neg,cpus=1):
    """
    This function is required by the generic MBG code.
    """
    
    if np.any(pos+neg==0):
        where_zero = np.where(pos+neg==0)[0]
        raise ValueError, 'Pos+neg = 0 in the rows (starting from zero):\n %s'%where_zero
    
    # How many nuggeted field points to handle with each step method
    grainsize = 10
        
    # Non-unique data locations
    data_mesh = combine_spatial_inputs(lon, lat)
    
    s_hat = (pos+1.)/(pos+neg+2.)
    
    # Uniquify the data locations.
    locs = [(lon[0], lat[0])]
    fi = [0]
    ui = [0]
    for i in xrange(1,len(lon)):

        # If repeat location, add observation
        loc = (lon[i], lat[i])
        if loc in locs:
            fi.append(locs.index(loc))

        # Otherwise, new obs
        else:
            locs.append(loc)
            fi.append(max(fi)+1)
            ui.append(i)
    fi = np.array(fi)
    ti = [np.where(fi == i)[0] for i in xrange(max(fi)+1)]
    ui = np.asarray(ui)

    lon = np.array(locs)[:,0]
    lat = np.array(locs)[:,1]

    # Unique data locations
    logp_mesh = combine_spatial_inputs(lon,lat)
    
    # m = pm.Uniform('m',-10,-5)
    m = pm.Uninformative('m',value=-7)
        
    normrands = np.random.normal(size=1000)
        
    # Create the mean & its evaluation at the data locations.
    @pm.deterministic
    def M(m=m):
        return pm.gp.Mean(mean_fn, m=m)

    @pm.deterministic
    def M_eval(M=M):
        return M(logp_mesh)

<<<<<<< HEAD
                # The allele frequency
                s_d.append(pm.Lambda('s_%i'%i,lambda lt=eps_p_f_d[-1]: invlogit(lt),trace=False))
=======
>>>>>>> f9182b66


    # Space-time component
    sp_sub = ibd_covariance_submodel()    
    
    @pm.potential
    def pripred_check(m=m,amp=sp_sub['amp'],V=sp_sub['V'],normrands=normrands):
        sum_above = np.sum(pm.flib.invlogit(normrands*np.sqrt(amp+V)+m)>.017)
        if float(sum_above) / len(normrands) <= 1.-.79:
            return 0.
        else:
            return -np.inf
    
    
    covariate_dict, C_eval = cd_and_C_eval(covariate_values, sp_sub['C'], data_mesh, ui, fac=0)
    
    @pm.deterministic
    def S_eval(C_eval=C_eval):
        try:
            return np.linalg.cholesky(C_eval)
        except np.linalg.LinAlgError:
            return None
            
    @pm.potential
    def fr_check(S_eval=S_eval):
        return -np.inf if S_eval is None else 0

    # The field evaluated at the uniquified data locations            
    f = pm.MvNormalChol('f', M_eval, S_eval)
    # Make f start somewhere a bit sane
    f.value = f.value - np.mean(f.value)

    # Loop over data clusters
    eps_p_f_d = []
    s_d = []
    data_d = []

    for i in xrange(len(pos)/grainsize+1):
        sl = slice(i*grainsize,(i+1)*grainsize,None)
        # Nuggeted field in this cluster
        eps_p_f_d.append(pm.Normal('eps_p_f_%i'%i, f[fi[sl]], 1./sp_sub['V'], value=pm.logit(s_hat[sl]),trace=False))

        # The allele frequency
        s_d.append(pm.Lambda('s_%i'%i,lambda lt=eps_p_f_d[-1]: invlogit(lt),trace=False))

        # The observed allele frequencies
        data_d.append(pm.Binomial('data_%i'%i, pos[sl]+neg[sl], s_d[-1], value=pos[sl], observed=True))
    
    # The field plus the nugget
    @pm.deterministic
    def eps_p_f(eps_p_fd = eps_p_f_d):
        """Concatenated version of eps_p_f, for postprocessing & Gibbs sampling purposes"""
        return np.concatenate(eps_p_fd)
    
    init_OK = True        

    out = locals()
    out.pop('sp_sub')
    out.update(sp_sub)

    return out<|MERGE_RESOLUTION|>--- conflicted
+++ resolved
@@ -10,13 +10,8 @@
 from map_utils import *
 from generic_mbg import *
 import generic_mbg
-<<<<<<< HEAD
-
 __all__ = ['make_model']
-=======
-from ibdw import cut_matern, cut_gaussian
-
-__all__ = ['make_model','nested_covariance_fn']
+from ibdw import cut_matern
 
 # The parameterization of the cut between western and eastern hemispheres.
 #
@@ -39,21 +34,9 @@
 # lat = np.array([latfun(tau)*180./np.pi for tau in t])    
 # lon = np.array([lonfun(tau)*180./np.pi for tau in t])
 
-def nested_covariance_fn(x,y, amp, amp_short_frac, scale_short, scale_long, diff_degree, symm=False):
-    """
-    A nested covariance funcion with a smooth, anisotropic long-scale part
-    and a rough, isotropic short-scale part.
-    """
-    amp_short = amp*np.sqrt(amp_short_frac)
-    amp_long = amp*np.sqrt(1-amp_short_frac)
-    out = cut_matern(x,y,amp=amp_short,scale=scale_short,symm=symm,diff_degree=diff_degree)
-    long_part = cut_gaussian(x,y,amp=amp_long,scale=scale_long,symm=symm)
-    out += long_part
-    return out
 
 def mean_fn(x,m):
     return np.zeros(x.shape[:-1])+m
->>>>>>> f9182b66
 
 def ibd_covariance_submodel():
     """
@@ -69,29 +52,11 @@
     
     # The range parameters. Units are RADIANS. 
     # 1 radian = the radius of the earth, about 6378.1 km
-<<<<<<< HEAD
     # scale = pm.Exponential('scale', 1./.08, value=.08)
     
     scale_shift = pm.Exponential('scale_shift', .1, value=.08)
     scale = pm.Lambda('scale',lambda s=scale_shift: s+.01)
     scale_in_km = scale*6378.1
-=======
-    scale_short = pm.Exponential('scale_short', .1, value=.08)
-    scale_long = pm.Exponential('scale_long', .1, value=1.)
-    
-    @pm.potential
-    def scale_watcher(short=scale_short,long=scale_long):
-        """A constraint: the 'long' scale must be bigger than the 'short' scale."""
-        if long>short:
-            return 0
-        else:
-            return -np.Inf
-    
-    # scale_shift = pm.Exponential('scale_shift', .1, value=.08)
-    # scale = pm.Lambda('scale',lambda s=scale_shift: s+.01)
-    scale_short_in_km = scale_short*6378.1
-    scale_long_in_km = scale_long*6378.1
->>>>>>> f9182b66
     
     # This parameter controls the degree of differentiability of the field.
     diff_degree = pm.Uniform('diff_degree', .01, 1.5)
@@ -101,10 +66,9 @@
     
     # Create the covariance & its evaluation at the data locations.
     @pm.deterministic(trace=True)
-    def C(amp=amp, amp_short_frac=amp_short_frac, scale_short=scale_short, scale_long=scale_long, diff_degree=diff_degree):
+    def C(amp=amp, amp=amp, scale=scale, diff_degree=diff_degree):
         """A covariance function created from the current parameter values."""
-        return pm.gp.FullRankCovariance(nested_covariance_fn, amp=amp, amp_short_frac=amp_short_frac, scale_short=scale_short, 
-                    scale_long=scale_long, diff_degree=diff_degree)
+        return pm.gp.FullRankCovariance(cut_matern, amp=amp, scale=scale, diff_degree=diff_degree)
     
     return locals()
     
@@ -166,12 +130,6 @@
     def M_eval(M=M):
         return M(logp_mesh)
 
-<<<<<<< HEAD
-                # The allele frequency
-                s_d.append(pm.Lambda('s_%i'%i,lambda lt=eps_p_f_d[-1]: invlogit(lt),trace=False))
-=======
->>>>>>> f9182b66
-
 
     # Space-time component
     sp_sub = ibd_covariance_submodel()    
