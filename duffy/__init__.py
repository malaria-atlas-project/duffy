--- conflicted
+++ resolved
@@ -14,22 +14,9 @@
 nugget_labels = {'sp_sub_b': 'V_b', 'sp_sub_0': 'V_0'}
 obs_labels = {'sp_sub_b':'eps_p_fb','sp_sub_0':'eps_p_f0'}
 
-<<<<<<< HEAD
 def check_data(ra):
     pass
 
-def map_postproc(sp_sub_b, sp_sub_0, p1):
-    """
-    Returns probability of Duffy negativity from two random fields giving mutation frequencies.
-    Fast and threaded.
-    """
-    
-    cmin, cmax = pm.thread_partition_array(sp_sub_b)        
-    
-    pm.map_noreturn(duffy_postproc, [(sp_sub_b, sp_sub_0, p1, cmin[i], cmax[i]) for i in xrange(len(cmax))])
-    
-    return sp_sub_b
-=======
 def phe0(eps_p_fb, eps_p_f0, p1):
     cmin, cmax = thread_partition_array(eps_p_fb)
     out = eps_p_fb.copy('F')     
@@ -55,7 +42,6 @@
     return out
     
 map_postproc = [phe0, gena, genb, gen0]
->>>>>>> 0695bb4c
 
 def validate_postproc(**non_cov_columns):
     """
