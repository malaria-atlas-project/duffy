# Author: Anand Patil
# Date: 6 Feb 2009
# License: Creative Commons BY-NC-SA
####################################

# The idea: There are two mutations involved, one (Nr33) converting Fya to Fyb and one (Nr125) 
# silencing expression. The latter mutation tends to occur only with the former, but the converse 
# is not true.
# 
# The model for an individual chromosomal genotype is that the first mutation is a spatially-
# correlated random field, but the second occurs independently with some probability in Africa
# and another probability outside Africa.
# 
# There are two types of datapoints: 
#     - one testing individuals for phenotype (a-b-), meaning both chromosomes have the silencing
#       mutation.
#     - one testing individuals for expression of Fya on either chromosome.
# It's easy to make a likelihood model for either of these, just a bit complicated.
# The maps we'll eventually want to make will be of (a-b-) frequency, meaining the postprocessing
# function will need to close on model variables. The generic package doesn't currently support this.


import numpy as np
import pymc as pm
import gc
from map_utils import *
from generic_mbg import *
import generic_mbg

__all__ = ['make_model']

def ibd_covariance_submodel(suffix, mesh, covariate_values):
    """
    A small function that creates the mean and covariance object
    of the random field.
    """
    
    # from duffy import cut_matern
    
    # The partial sill.
    amp = pm.Exponential('amp_%s'%suffix, .1, value=1.)
    
    # The range parameter. Units are RADIANS. 
    # 1 radian = the radius of the earth, about 6378.1 km
    # scale = pm.Exponential('scale', 1./.08, value=.08)
    
    scale_shift = pm.Exponential('scale_shift_%s'%suffix, .1, value=.08)
    scale = pm.Lambda('scale_%s'%suffix,lambda s=scale_shift: s+.01)
    scale_in_km = scale*6378.1
    
    # This parameter controls the degree of differentiability of the field.
    diff_degree = pm.Uniform('diff_degree_%s'%suffix, .5, 3)
    
    # The nugget variance. Lower-bounded to preserve mixing.
    V = pm.Exponential('V_%s'%suffix, .1, value=1.)
    @pm.potential
    def V_bound(V=V):
        if V<.1:
            return -np.inf
        else:
            return 0
    
    # Create the covariance & its evaluation at the data locations.
    @pm.deterministic(trace=True,name='C_%s'%suffix)
    def C(amp=amp, scale=scale, diff_degree=diff_degree):
        eval_fun = CovarianceWithCovariates(pm.gp.matern.geo_rad, mesh, covariate_values)
        return pm.gp.FullRankCovariance(eval_fun, amp=amp, scale=scale, diff_degree=diff_degree)
    
    # Create the mean function    
    @pm.determininstic(trace=True, name='M_%s'%name)
    def M():
        return pm.gp.Mean(pm.gp.zero_mean())
    
    # Create the GP submodel    
    sp_sub = pm.gp.GPSubmodel('sp_sub_%s'%suffix,M,C,mesh)

    sp_sub.f_eval.value = sp_sub.f_eval.value - sp_sub.f_eval.value.mean()    
    
    return locals()
        
# =========================
# = Haplotype frequencies =
# =========================
h_freqs = {'a': lambda pb, p0, p1: (1-pb)*(1-p1),
            'b': lambda pb, p0, p1: pb*(1-p0),
            '0': lambda pb, p0, p1: pb*p0,
            '1': lambda pb, p0, p1: (1-pb)*p1}
hfk = ['a','b','0','1']
hfv = [h_freqs[key] for key in hfk]

# ========================
# = Genotype frequencies =
# ========================
g_freqs = {}
for i in xrange(4):
    for j in xrange(i,4):
        if i != j:
            g_freqs[hfk[i]+hfk[j]] = lambda pb, p0, p1, i=i, j=j: 2 * np.asscalar(hfv[i](pb,p0,p1) * hfv[j](pb,p0,p1))
        else:
            g_freqs[hfk[i]*2] = lambda pb, p0, p1, i=i: np.asscalar(hfv[i](pb,p0,p1))**2
            
for i in xrange(1000):
    pb,p0,p1 = np.random.random(size=3)
    np.testing.assert_almost_equal(np.sum([gfi(pb,p0,p1) for gfi in g_freqs.values()]),1.)
    
def make_model(lon,lat,covariate_values,n,datatype,
                genaa,genab,genbb,gen00,gena0,genb0,gena1,genb1,gen01,gen11,
                pheab,phea,pheb,
                phe0,prom0,promab,
                aphea,aphe0,
                bpheb,bphe0,
                cpus=1):
    """
    This function is required by the generic MBG code.
    """
    # Step method granularity    
    grainsize = 5
        
    # Non-unique data locations
    logp_mesh = combine_spatial_inputs(lon, lat)
    init_OK = False
    
    # Probability of mutation in the promoter region, given that the other thing is a.
    p1 = pm.Uniform('p1', 0, .04, value=.01)
    
    while not init_OK:
        try:      
            
            # Loop over data clusters, adding nugget and applying link function.
            eps_p_f0_d = []
            p0_d = []
            eps_p_fb_d = []
            pb_d = []
        
            tau_b = 1./sp_sub_b['V']
            tau_0 = 1./sp_sub_0['V']            
        
            for i in xrange(np.ceil(len(n)/float(grainsize))):
                sl = slice(i*grainsize,(i+1)*grainsize,None)
                
<<<<<<< HEAD
                if sl.stop<len(n)+1:
                    this_fb = pm.Lambda('fb_%i'%i, lambda f=sp_sub_b.f_eval, sl=sl, fi=fi: f[sl], trace=False)
                    this_f0 = pm.Lambda('f0_%i'%i, lambda f=sp_sub_0.f_eval, sl=sl, fi=fi: f[sl], trace=False)
=======
                if sl.stop>sl.start:
                    this_fb = pm.Lambda('fb_%i'%i, lambda f=fb, sl=sl, fi=fi: f[fi[sl]], trace=False)
                    this_f0 = pm.Lambda('f0_%i'%i, lambda f=f0, sl=sl, fi=fi: f[fi[sl]], trace=False)
>>>>>>> 17a871e4

                    # Nuggeted field in this cluster
                    eps_p_fb_d.append(pm.Normal('eps_p_fb_%i'%i, this_fb, tau_b, value=np.random.normal(size=np.shape(this_fb.value)), trace=False))
                    eps_p_f0_d.append(pm.Normal('eps_p_f0_%i'%i, this_f0, tau_0, value=np.random.normal(size=np.shape(this_fb.value)), trace=False))
                
                    # The allele frequency
                    pb_d.append(pm.Lambda('pb_%i'%i,lambda lt=eps_p_fb_d[-1]: invlogit(np.atleast_1d(lt)),trace=False))
                    p0_d.append(pm.Lambda('p0_%i'%i,lambda lt=eps_p_f0_d[-1]: invlogit(np.atleast_1d(lt)),trace=False))
        
            # The fields plus the nugget
            @pm.deterministic
            def eps_p_fb(eps_p_fb_d = eps_p_fb_d):
                """Concatenated version of eps_p_fb, for postprocessing & Gibbs sampling purposes"""
                return np.hstack(eps_p_fb_d)

            @pm.deterministic
            def eps_p_f0(eps_p_f0_d = eps_p_f0_d):
                """Concatenated version of eps_p_f0, for postprocessing & Gibbs sampling purposes"""
                return np.hstack(eps_p_f0_d)
        
            init_OK = True
        except pm.ZeroProbability, msg:
            print 'Trying again: %s'%msg
            init_OK = False
            gc.collect()

    # The likelihoods.
    data_d = []    
    for i in xrange(len(n)):

        sl_ind = int(i/grainsize)
        sub_ind = i%grainsize
        
        if sl_ind == len(p0_d):
            break
        
        # See duffy/doc/model.tex for explanations of the likelihoods.
        p0 = pm.Lambda('p0_%i_%i'%(sl_ind,sub_ind), lambda p=p0_d[sl_ind], j=sub_ind: p[j], trace=False)
        pb = pm.Lambda('pb_%i_%i'%(sl_ind,sub_ind), lambda p=pb_d[sl_ind], j=sub_ind: p[j], trace=False)
        
        if datatype[i]=='prom':
            cur_obs = [prom0[i], promab[i]]
            # Need to have either b and 0 or a and 1 on both chromosomes
            p = pm.Lambda('p_%i'%i, lambda pb=pb, p0=p0, p1=p1: (pb*p0+(1-pb)*p1)**2, trace=False)
            n = np.sum(cur_obs)
            data_d.append(pm.Binomial('data_%i'%i, p=p, n=n, value=prom0[i], observed=True))
            
        elif datatype[i]=='aphe':
            cur_obs = [aphea[i], aphe0[i]]
            n = np.sum(cur_obs)
            # Need to have (a and not 1) on either chromosome, or not (not (a and not 1) on both chromosomes)
            p = pm.Lambda('p_%i'%i, lambda pb=pb, p0=p0, p1=p1: 1-(1-(1-pb)*(1-p1))**2, trace=False)
            data_d.append(pm.Binomial('data_%i'%i, p=p, n=n, value=aphea[i], observed=True))
            
        elif datatype[i]=='bphe':
            cur_obs = [bpheb[i], bphe0[i]]
            n = np.sum(cur_obs)
            # Need to have (b and not 0) on either chromosome
            p = pm.Lambda('p_%i'%i, lambda pb=pb, p0=p0, p1=p1: 1-(1-pb*(1-p0))**2, trace=False)
            data_d.append(pm.Binomial('data_%i'%i, p=p, n=n, value=aphea[i], observed=True))            
            
        elif datatype[i]=='phe':
            cur_obs = np.array([pheab[i],phea[i],pheb[i],phe0[i]])
            n = np.sum(cur_obs)
            p = pm.Lambda('p_%i'%i, lambda pb=pb, p0=p0, p1=p1: np.array([\
                g_freqs['ab'](pb,p0,p1),
                g_freqs['a0'](pb,p0,p1)+g_freqs['a1'](pb,p0,p1)+g_freqs['aa'](pb,p0,p1),
                g_freqs['b0'](pb,p0,p1)+g_freqs['b1'](pb,p0,p1)+g_freqs['bb'](pb,p0,p1),
                g_freqs['00'](pb,p0,p1)+g_freqs['01'](pb,p0,p1)+g_freqs['11'](pb,p0,p1)]), trace=False)
            np.testing.assert_almost_equal(p.value.sum(), 1)
            data_d.append(pm.Multinomial('data_%i'%i, p=p, n=n, value=cur_obs, observed=True))
            
        elif datatype[i]=='gen':
            cur_obs = np.array([genaa[i],genab[i],gena0[i],gena1[i],genbb[i],genb0[i],genb1[i],gen00[i],gen01[i],gen11[i]])
            n = np.sum(cur_obs)
            p = pm.Lambda('p_%i'%i, lambda pb=pb, p0=p0, p1=p1, g_freqs=g_freqs: \
                np.array([g_freqs[key](pb,p0,p1) for key in ['aa','ab','a0','a1','bb','b0','b1','00','01','11']]), trace=False)
            np.testing.assert_almost_equal(p.value.sum(), 1)
            data_d.append(pm.Multinomial('data_%i'%i, p=p, n=n, value=cur_obs, observed=True))
            
        if np.any(np.isnan(cur_obs)):
            raise ValueError

    return locals()<|MERGE_RESOLUTION|>--- conflicted
+++ resolved
@@ -138,15 +138,9 @@
             for i in xrange(np.ceil(len(n)/float(grainsize))):
                 sl = slice(i*grainsize,(i+1)*grainsize,None)
                 
-<<<<<<< HEAD
-                if sl.stop<len(n)+1:
-                    this_fb = pm.Lambda('fb_%i'%i, lambda f=sp_sub_b.f_eval, sl=sl, fi=fi: f[sl], trace=False)
-                    this_f0 = pm.Lambda('f0_%i'%i, lambda f=sp_sub_0.f_eval, sl=sl, fi=fi: f[sl], trace=False)
-=======
                 if sl.stop>sl.start:
                     this_fb = pm.Lambda('fb_%i'%i, lambda f=fb, sl=sl, fi=fi: f[fi[sl]], trace=False)
                     this_f0 = pm.Lambda('f0_%i'%i, lambda f=f0, sl=sl, fi=fi: f[fi[sl]], trace=False)
->>>>>>> 17a871e4
 
                     # Nuggeted field in this cluster
                     eps_p_fb_d.append(pm.Normal('eps_p_fb_%i'%i, this_fb, tau_b, value=np.random.normal(size=np.shape(this_fb.value)), trace=False))
